--- conflicted
+++ resolved
@@ -626,7 +626,6 @@
     end
   end
 
-<<<<<<< HEAD
   describe "user directory search:" do
     test "user_directory_search/3" do
       base_url = "http://test-server.url"
@@ -651,7 +650,9 @@
 
       assert_client_mock_got(expected_request)
       assert {:ok, _} = API.user_directory_search(base_url, token, search_term, options)
-=======
+    end
+  end
+
   describe "user profile:" do
     test "set_display_name/4" do
       base_url = "http://test-server.url"
@@ -700,7 +701,6 @@
 
       assert_client_mock_got(expected_request)
       assert {:ok, _} = API.user_profile(base_url, user_id)
->>>>>>> 0a3bab6c
     end
   end
 
